--- conflicted
+++ resolved
@@ -1,39 +1,30 @@
-<Project Sdk="Microsoft.NET.Sdk">
-
-  <PropertyGroup>
-    <TargetFramework>net8.0</TargetFramework>
-    <ImplicitUsings>enable</ImplicitUsings>
-    <Nullable>enable</Nullable>
-
-    <IsPackable>false</IsPackable>
-    <IsTestProject>true</IsTestProject>
-  </PropertyGroup>
-
-<<<<<<< HEAD
-  <ItemGroup>
-    <PackageReference Include="coverlet.collector" Version="6.0.0" />
-    <PackageReference Include="Microsoft.Extensions.Logging.Abstractions" Version="8.0.0" />
-    <PackageReference Include="Microsoft.NET.Test.Sdk" Version="17.8.0" />
-    <PackageReference Include="xunit" Version="2.5.3" />
-    <PackageReference Include="xunit.runner.visualstudio" Version="2.5.3" />
-  </ItemGroup>
-=======
-  <ItemGroup>
-    <PackageReference Include="coverlet.collector" Version="6.0.0" />
-    <PackageReference Include="Microsoft.NET.Test.Sdk" Version="17.8.0" />
-    <PackageReference Include="NSubstitute" Version="5.1.0" />
-    <PackageReference Include="xunit" Version="2.5.3" />
-    <PackageReference Include="xunit.runner.visualstudio" Version="2.5.3" />
-  </ItemGroup>
->>>>>>> b4dce260
-
-  <ItemGroup>
-    <Using Include="Xunit" />
-  </ItemGroup>
-
-  <ItemGroup>
-    <ProjectReference Include="..\..\src\MemberPropertyAlert.Functions\MemberPropertyAlert.Functions.csproj" />
-    <ProjectReference Include="..\..\src\MemberPropertyAlert.Core\MemberPropertyAlert.Core.csproj" />
-  </ItemGroup>
-
-</Project>
+<Project Sdk="Microsoft.NET.Sdk">
+
+  <PropertyGroup>
+    <TargetFramework>net8.0</TargetFramework>
+    <ImplicitUsings>enable</ImplicitUsings>
+    <Nullable>enable</Nullable>
+
+    <IsPackable>false</IsPackable>
+    <IsTestProject>true</IsTestProject>
+  </PropertyGroup>
+
+  <ItemGroup>
+    <PackageReference Include="coverlet.collector" Version="6.0.0" />
+    <PackageReference Include="Microsoft.Extensions.Logging.Abstractions" Version="8.0.0" />
+    <PackageReference Include="Microsoft.NET.Test.Sdk" Version="17.8.0" />
+    <PackageReference Include="NSubstitute" Version="5.1.0" />
+    <PackageReference Include="xunit" Version="2.5.3" />
+    <PackageReference Include="xunit.runner.visualstudio" Version="2.5.3" />
+  </ItemGroup>
+
+  <ItemGroup>
+    <Using Include="Xunit" />
+  </ItemGroup>
+
+  <ItemGroup>
+    <ProjectReference Include="..\..\src\MemberPropertyAlert.Functions\MemberPropertyAlert.Functions.csproj" />
+    <ProjectReference Include="..\..\src\MemberPropertyAlert.Core\MemberPropertyAlert.Core.csproj" />
+  </ItemGroup>
+
+</Project>